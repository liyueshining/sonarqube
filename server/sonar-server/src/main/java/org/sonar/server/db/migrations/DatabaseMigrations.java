--- conflicted
+++ resolved
@@ -95,14 +95,11 @@
     FeedEventsLongDates.class,
     AddNewCharacteristics.class,
     RemovePermissionsOnModulesMigration.class,
-<<<<<<< HEAD
+    AddIssuesColumns.class,
+    DropIssuesColumns.class,
 
     // 5.2
     FeedProjectLinksComponentUuid.class,
     FeedEventsComponentUuid.class
-=======
-    AddIssuesColumns.class,
-    DropIssuesColumns.class
->>>>>>> d8bc34c2
     );
 }