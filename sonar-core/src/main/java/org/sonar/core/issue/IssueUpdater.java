/*
 * SonarQube, open source software quality management tool.
 * Copyright (C) 2008-2013 SonarSource
 * mailto:contact AT sonarsource DOT com
 *
 * SonarQube is free software; you can redistribute it and/or
 * modify it under the terms of the GNU Lesser General Public
 * License as published by the Free Software Foundation; either
 * version 3 of the License, or (at your option) any later version.
 *
 * SonarQube is distributed in the hope that it will be useful,
 * but WITHOUT ANY WARRANTY; without even the implied warranty of
 * MERCHANTABILITY or FITNESS FOR A PARTICULAR PURPOSE.  See the GNU
 * Lesser General Public License for more details.
 *
 * You should have received a copy of the GNU Lesser General Public License
 * along with this program; if not, write to the Free Software Foundation,
 * Inc., 51 Franklin Street, Fifth Floor, Boston, MA  02110-1301, USA.
 */
package org.sonar.core.issue;

import com.google.common.base.Objects;
import org.apache.commons.lang.StringUtils;
import org.apache.commons.lang.time.DateUtils;
import org.sonar.api.BatchComponent;
import org.sonar.api.ServerComponent;
import org.sonar.api.issue.ActionPlan;
import org.sonar.api.issue.internal.DefaultIssue;
import org.sonar.api.issue.internal.DefaultIssueComment;
import org.sonar.api.issue.internal.IssueChangeContext;
import org.sonar.api.user.User;

import javax.annotation.Nullable;
<<<<<<< HEAD

=======
>>>>>>> 897f53e7
import java.util.Calendar;
import java.util.Date;

/**
 * Updates issue fields and chooses if changes must be kept in history.
 */
public class IssueUpdater implements BatchComponent, ServerComponent {

  public static final String UNUSED = "";
  public static final String SEVERITY = "severity";
  public static final String ASSIGNEE = "assignee";
  public static final String RESOLUTION = "resolution";
  public static final String STATUS = "status";
  public static final String AUTHOR = "author";
  public static final String ACTION_PLAN = "actionPlan";

  public boolean setSeverity(DefaultIssue issue, String severity, IssueChangeContext context) {
    if (issue.manualSeverity()) {
      throw new IllegalStateException("Severity can't be changed");
    }
    if (!Objects.equal(severity, issue.severity())) {
      issue.setFieldChange(context, SEVERITY, issue.severity(), severity);
      issue.setSeverity(severity);
      issue.setUpdateDate(context.date());
      issue.setChanged(true);
      return true;
    }
    return false;
  }

  public boolean setPastSeverity(DefaultIssue issue, @Nullable String previousSeverity, IssueChangeContext context) {
    String currentSeverity = issue.severity();
    issue.setSeverity(previousSeverity);
    return setSeverity(issue, currentSeverity, context);
  }

  public boolean setManualSeverity(DefaultIssue issue, String severity, IssueChangeContext context) {
    if (!issue.manualSeverity() || !Objects.equal(severity, issue.severity())) {
      issue.setFieldChange(context, SEVERITY, issue.severity(), severity);
      issue.setSeverity(severity);
      issue.setManualSeverity(true);
      issue.setUpdateDate(context.date());
      issue.setChanged(true);
      issue.setSendNotifications(true);
      return true;
    }
    return false;
  }

  public boolean assign(DefaultIssue issue, @Nullable User user, IssueChangeContext context) {
    String sanitizedAssignee = null;
    if(user != null) {
      sanitizedAssignee = StringUtils.defaultIfBlank(user.login(), null);
    }
    if (!Objects.equal(sanitizedAssignee, issue.assignee())) {
      String newAssignee = user != null ? user.name() : null;
      issue.setFieldChange(context, ASSIGNEE, UNUSED, newAssignee);
      issue.setAssignee(sanitizedAssignee);
      issue.setUpdateDate(context.date());
      issue.setChanged(true);
      issue.setSendNotifications(true);
      return true;
    }
    return false;
  }

  public boolean setLine(DefaultIssue issue, @Nullable Integer line) {
    if (!Objects.equal(line, issue.line())) {
      issue.setLine(line);
      issue.setChanged(true);
      return true;
    }
    return false;
  }

  public boolean setPastLine(DefaultIssue issue, @Nullable Integer previousLine) {
    Integer currentLine = issue.line();
    issue.setLine(previousLine);
    return setLine(issue, currentLine);
  }

  public boolean setResolution(DefaultIssue issue, @Nullable String resolution, IssueChangeContext context) {
    if (!Objects.equal(resolution, issue.resolution())) {
      issue.setFieldChange(context, RESOLUTION, issue.resolution(), resolution);
      issue.setResolution(resolution);
      issue.setUpdateDate(context.date());
      issue.setChanged(true);
      issue.setSendNotifications(true);
      return true;
    }
    return false;
  }

  public boolean setStatus(DefaultIssue issue, String status, IssueChangeContext context) {
    if (!Objects.equal(status, issue.status())) {
      issue.setFieldChange(context, STATUS, issue.status(), status);
      issue.setStatus(status);
      issue.setUpdateDate(context.date());
      issue.setChanged(true);
      issue.setSendNotifications(true);
      return true;
    }
    return false;
  }

  public boolean setAuthorLogin(DefaultIssue issue, @Nullable String authorLogin, IssueChangeContext context) {
    if (!Objects.equal(authorLogin, issue.authorLogin())) {
      issue.setFieldChange(context, AUTHOR, issue.authorLogin(), authorLogin);
      issue.setAuthorLogin(authorLogin);
      issue.setUpdateDate(context.date());
      issue.setChanged(true);
      // do not send notifications to prevent spam when installing the developer cockpit plugin
      return true;
    }
    return false;
  }

  public boolean setMessage(DefaultIssue issue, @Nullable String s, IssueChangeContext context) {
    if (!Objects.equal(s, issue.message())) {
      issue.setMessage(s);
      issue.setUpdateDate(context.date());
      issue.setChanged(true);
      return true;
    }
    return false;
  }

  public boolean setPastMessage(DefaultIssue issue, @Nullable String previousMessage, IssueChangeContext context) {
    String currentMessage = issue.message();
    issue.setMessage(previousMessage);
    return setMessage(issue, currentMessage, context);
  }

  public void addComment(DefaultIssue issue, String text, IssueChangeContext context) {
    issue.addComment(DefaultIssueComment.create(issue.key(), context.login(), text));
    issue.setUpdateDate(context.date());
    issue.setChanged(true);
  }

  public void setCloseDate(DefaultIssue issue, @Nullable Date d, IssueChangeContext context) {
<<<<<<< HEAD
    Date dateWithoutMilliseconds = (d == null ? null : DateUtils.truncate(d, Calendar.SECOND));
=======
    Date dateWithoutMilliseconds = d == null ? null : DateUtils.truncate(d, Calendar.SECOND);
>>>>>>> 897f53e7
    if (!Objects.equal(dateWithoutMilliseconds, issue.closeDate())) {
      issue.setCloseDate(d);
      issue.setUpdateDate(context.date());
      issue.setChanged(true);
    }
  }

  public boolean setEffortToFix(DefaultIssue issue, @Nullable Double d, IssueChangeContext context) {
    if (!Objects.equal(d, issue.effortToFix())) {
      issue.setEffortToFix(d);
      issue.setUpdateDate(context.date());
      issue.setChanged(true);
      // Do not send notifications to prevent spam when installing the SQALE plugin,
      // and do not complete the changelog (for the moment)
      return true;
    }
    return false;
  }

  public boolean setPastEffortToFix(DefaultIssue issue, @Nullable Double previousEffort, IssueChangeContext context) {
    Double currentEffort = issue.effortToFix();
    issue.setEffortToFix(previousEffort);
    return setEffortToFix(issue, currentEffort, context);
  }

  public boolean setAttribute(DefaultIssue issue, String key, @Nullable String value, IssueChangeContext context) {
    String oldValue = issue.attribute(key);
    if (!Objects.equal(oldValue, value)) {
      issue.setFieldChange(context, key, oldValue, value);
      issue.setAttribute(key, value);
      issue.setUpdateDate(context.date());
      issue.setChanged(true);
      return true;
    }
    return false;
  }

  public boolean plan(DefaultIssue issue, @Nullable ActionPlan actionPlan, IssueChangeContext context) {
    String sanitizedActionPlanKey = null;
    if(actionPlan != null) {
      sanitizedActionPlanKey = StringUtils.defaultIfBlank(actionPlan.key(), null);
    }
    if (!Objects.equal(sanitizedActionPlanKey, issue.actionPlanKey())) {
      String newActionPlanName = actionPlan != null ? actionPlan.name() : null;
      issue.setFieldChange(context, ACTION_PLAN, UNUSED, newActionPlanName);
      issue.setActionPlanKey(sanitizedActionPlanKey);
      issue.setUpdateDate(context.date());
      issue.setChanged(true);
      issue.setSendNotifications(true);
      return true;
    }
    return false;
  }
}<|MERGE_RESOLUTION|>--- conflicted
+++ resolved
@@ -31,10 +31,6 @@
 import org.sonar.api.user.User;
 
 import javax.annotation.Nullable;
-<<<<<<< HEAD
-
-=======
->>>>>>> 897f53e7
 import java.util.Calendar;
 import java.util.Date;
 
@@ -175,11 +171,7 @@
   }
 
   public void setCloseDate(DefaultIssue issue, @Nullable Date d, IssueChangeContext context) {
-<<<<<<< HEAD
-    Date dateWithoutMilliseconds = (d == null ? null : DateUtils.truncate(d, Calendar.SECOND));
-=======
     Date dateWithoutMilliseconds = d == null ? null : DateUtils.truncate(d, Calendar.SECOND);
->>>>>>> 897f53e7
     if (!Objects.equal(dateWithoutMilliseconds, issue.closeDate())) {
       issue.setCloseDate(d);
       issue.setUpdateDate(context.date());
